--- conflicted
+++ resolved
@@ -156,7 +156,6 @@
 		return
 	}
 
-<<<<<<< HEAD
 	// var cachedData []models.User
 	// var redisKey = fmt.Sprintf("Prospera-AllUser-%d", uid)
 	// if err := utils.CacheHit(ctx.Request.Context(), uh.rdb, redisKey, &cachedData); err == nil {
@@ -167,18 +166,6 @@
 	// 	})
 	// 	return
 	// }
-=======
-	var cachedData []models.User
-	var redisKey = fmt.Sprintf("Prospera-AllUser-%d", uid)
-	if err := utils.CacheHit(ctx.Request.Context(), uh.rdb, redisKey, &cachedData); err == nil {
-		ctx.JSON(http.StatusOK, models.Response{
-			Success: true,
-			Message: "Success Get All Users (from cache)",
-			Data:    cachedData,
-		})
-		return
-	}
->>>>>>> d0a89ff7
 
 	users, err := uh.ur.GetAllUser(ctx.Request.Context(), uid)
 	if err != nil {
